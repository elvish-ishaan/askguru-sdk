<<<<<<< HEAD
import React, { useState, useRef, useEffect } from 'react';
import ReactMarkdown from 'react-markdown';
import { Prism as SyntaxHighlighter } from 'react-syntax-highlighter';
import { vscDarkPlus } from 'react-syntax-highlighter/dist/esm/styles/prism';
import './chatWidget.css';
=======
import React, { useState, useRef, useEffect } from "react";
import "./chatWidget.css";
>>>>>>> 43aeb164

interface Message {
  text: string;
  source?: string;
  sender: "user" | "ai";
  id: string;
}

interface ChatWidgetConfig {
  apiKey: string;
  logoImage?: string;
  apiEndpoint?: string;
  welcomeMessage?: string;
  botName?: string;
  theme?: string;
}

interface ChatWidgetProps {
  config: ChatWidgetConfig;
}

const ChatWidget: React.FC<ChatWidgetProps> = ({ config }) => {
  const [isOpen, setIsOpen] = useState<boolean>(false);
<<<<<<< HEAD
  const [messages, setMessages] = useState<Message[]>([]);
  const [inputValue, setInputValue] = useState<string>('');
  const [showOnboarding, setShowOnboarding] = useState<boolean>(true);
=======
  const [messages, setMessages] = useState<Message[]>([
    { text: "Hello! How can I help you today?", sender: "ai", id: "0" },
  ]);
  const [inputValue, setInputValue] = useState<string>("");
>>>>>>> 43aeb164
  const messagesEndRef = useRef<HTMLDivElement>(null);
  const [error, setError] = useState<string | null>(null);
  const [threadId, setThreadId] = useState<string | null>(null);
  const [isInitPrompt, setInitPrompt] = useState<boolean>(true);
  const [loading, setLoading] = useState<boolean>(false);

  const scrollToBottom = (): void => {
    messagesEndRef.current?.scrollIntoView({ behavior: "smooth" });
  };

  useEffect(() => {
    scrollToBottom();
  }, [messages]);

<<<<<<< HEAD
  const handleInputChange = (e: React.ChangeEvent<HTMLInputElement>) => {
=======
<<<<<<< HEAD
  const handleInputClick = (
    e: React.ChangeEvent<HTMLInputElement | HTMLTextAreaElement>
  ) => {
=======
  const handleInputClick = (e: React.ChangeEvent<HTMLTextAreaElement>) => {
>>>>>>> 47012565c193c8c5bbede67d36108ca8f4addcf5
>>>>>>> 43aeb164
    setInputValue(e.target.value);
    if (error) setError(null);
  };

  const handleSendMessage = async (
    e:
      | React.MouseEvent<HTMLButtonElement>
<<<<<<< HEAD
      | React.KeyboardEvent<HTMLInputElement | HTMLTextAreaElement>
=======
      | React.KeyboardEvent<HTMLInputElement>
      | React.KeyboardEvent<HTMLTextAreaElement>
>>>>>>> 47012565c193c8c5bbede67d36108ca8f4addcf5
  ) => {
    e.preventDefault();
    if (inputValue.trim() === "" || loading) return;

    // Hide onboarding after first message
    if (showOnboarding) {
      setShowOnboarding(false);
    }

    const userMessageText = inputValue.trim();
    const userMessage: Message = {
      text: userMessageText,
      sender: "user",
      id: Date.now().toString(),
    };

<<<<<<< HEAD
    setMessages(prevMessages => [...prevMessages, userMessage]);
    setInputValue('');
=======
    // Add user message immediately to UI and clear input
    setMessages((prevMessages) => [...prevMessages, userMessage]);
    setInputValue("");
>>>>>>> 43aeb164
    setLoading(true);
    setError(null);

    try {
      const apiEndpoint = isInitPrompt
        ? config.apiEndpoint || "http://localhost:3000/api/chat"
        : config.apiEndpoint?.replace("/chat", "/chat/follow-up") ||
          "http://localhost:3000/api/chat/follow-up";

      const requestBody: { query: string; threadId?: string | null } = {
        query: userMessageText,
      };

      if (!isInitPrompt && threadId) {
        requestBody.threadId = threadId;
      }

      const res = await fetch(apiEndpoint, {
        method: "POST",
        headers: {
          Authorization: `Bearer ${config.apiKey}`,
          "Content-Type": "application/json",
        },
        body: JSON.stringify(requestBody),
      });

      if (!res.ok) {
        throw new Error(`HTTP error! status: ${res.status}`);
      }

      const data = await res.json();

      if (!data.success) {
        throw new Error(data.message || "Failed to get response from AI");
      }

      if (isInitPrompt && data?.threadId) {
        setThreadId(data.threadId);
        setInitPrompt(false);
      }

      const aiMessage: Message = {
        sender: "ai",
        text: data.answer?.text || "Sorry, I could not generate a response.",
        source: data.answer?.source,
        id: (Date.now() + 1).toString(),
      };

      setMessages((prevMessages) => [...prevMessages, aiMessage]);
    } catch (error) {
      console.error("Chat error:", error);
      const errorMessage =
        error instanceof Error
          ? error.message
          : "An unexpected error occurred. Please try again.";
      setError(errorMessage);
<<<<<<< HEAD
      
=======

      // Add error message to chat
>>>>>>> 43aeb164
      const errorMsg: Message = {
        sender: "ai",
        text: `Error: ${errorMessage}`,
        id: (Date.now() + 1).toString(),
      };
      setMessages((prevMessages) => [...prevMessages, errorMsg]);
    } finally {
      setLoading(false);
    }
  };

  const handleKeyPress = (
<<<<<<< HEAD
    e: React.KeyboardEvent<HTMLInputElement | HTMLTextAreaElement>
=======
    e: React.KeyboardEvent<HTMLTextAreaElement>
>>>>>>> 47012565c193c8c5bbede67d36108ca8f4addcf5
  ): void => {
    if (e.key === "Enter") {
      handleSendMessage(e);
    }
  };

  const userName = "Anwar"; // You can make this configurable

  return (
    <>
      {/* Chat Widget Button */}
      <button
        className="chat-widget-button"
        onClick={() => setIsOpen(true)}
        aria-label="Open chat"
      >
        {config.logoImage ? (
<<<<<<< HEAD
          <img className='widget-logo' src={config.logoImage} alt="Chat" />
=======
          <img className="icon-image" src={config.logoImage} />
>>>>>>> 43aeb164
        ) : (
          <span className="chat-widget-text">AG</span>
        )}
      </button>

      {/* Chat Modal */}
      {isOpen && (
        <div className="chat-modal-overlay" onClick={() => setIsOpen(false)}>
          <div className="chat-modal" onClick={(e) => e.stopPropagation()}>
            {/* Header */}
<<<<<<< HEAD
            <div 
              style={{ background: config.theme || 'linear-gradient(135deg, #4F46E5 0%, #7C3AED 100%)' }} 
=======
            <div
              style={{
                background: config.theme,
              }}
>>>>>>> 43aeb164
              className="chat-header"
            >
              <div className="chat-header-content">
                <div className="chat-avatar">
                  {config.logoImage ? (
<<<<<<< HEAD
                    <img className='avatar-image' src={config.logoImage} alt="logo" />
=======
                    <img
                      className="icon-image"
                      src={config.logoImage}
                      alt="logo"
                    />
>>>>>>> 43aeb164
                  ) : (
                    <span className="chat-avatar-text">AG</span>
                  )}
                </div>
                <div>
<<<<<<< HEAD
                  <h3 className="chat-title">{config.botName || "AskGuru"}</h3>
=======
                  <h3 className="chat-title">
                    {config.botName ? `${config.botName}` : "AskGuru"}
                  </h3>
>>>>>>> 43aeb164
                </div>
              </div>
              <button
                className="chat-close-button"
                onClick={() => setIsOpen(false)}
                aria-label="Close chat"
              >
<<<<<<< HEAD
                ✕
=======
                ×
>>>>>>> 43aeb164
              </button>
            </div>

            {/* Onboarding Screen */}
            {showOnboarding && messages.length === 0 && (
              <div className="onboarding-screen">
                <div className="onboarding-content" style={{
                  color: config.theme
                }}>
                  <div className="onboarding-avatar">
                    {config.logoImage ? (
                      <img src={config.logoImage} alt="Bot Avatar" className="onboarding-avatar-img" />
                    ) : (
                      <div className="onboarding-avatar-placeholder">
                        <span>AG</span>
                      </div>
                    )}
                  </div>
                  <h2 className="onboarding-greeting" style={{
                    color: config.theme
                  }}>
                    Hi there
                  </h2>
                  <p className="onboarding-subtext">
                    What&apos;s on <span className="highlight-text">your mind?</span>
                  </p>
                </div>
              </div>
            )}

            {/* Messages Area */}
<<<<<<< HEAD
            {!showOnboarding && (
              <div className="chat-messages">
                {messages?.map((message) => (
                  <div
                    key={message.id}
                    className={`chat-message ${message.sender === 'user' ? 'user-message' : 'ai-message'}`}
                  >
                    <div className="message-bubble">
                      {message.sender === 'ai' ? (
                        <ReactMarkdown
                          components={{
                            //@ts-expect-error fix inline type
                            code({ inline, className, children, ...props }) {
                              const match = /language-(\w+)/.exec(className || '');
                              return !inline && match ? (
                                <SyntaxHighlighter
                                //@ts-expect-error fix overload
                                  style={vscDarkPlus}
                                  language={match[1]}
                                  PreTag="div"
                                  {...props}
                                >
                                  {String(children).replace(/\n$/, '')}
                                </SyntaxHighlighter>
                              ) : (
                                <code className={className} {...props}>
                                  {children}
                                </code>
                              );
                            }
                          }}
                        >
                          {message.text}
                        </ReactMarkdown>
                      ) : (
                        message.text
                      )}
                      {message.source && (
                        <div className="message-source">
                          <p className="source-label">Sources:</p>
                          <a 
                            style={{ color: config.theme || '#4F46E5' }} 
                            href={message.source} 
                            target='_blank' 
                            rel="noopener noreferrer"
                          >
                            {message.source}
                          </a>
                        </div>
                      )}
                    </div>
                  </div>
                ))}
                {loading && (
                  <div className="chat-message ai-message">
                    <div className="message-bubble loading-bubble">
                      <div className="typing-indicator">
                        <span></span>
                        <span></span>
                        <span></span>
                      </div>
=======
            <div className="chat-messages">
              {messages?.map((message) => (
                <div
                  key={message.id}
                  className={`chat-message ${
                    message.sender === "user" ? "user-message" : "ai-message"
                  }`}
                >
                  <div className="message-bubble">
                    {message.text}
                    {message.source && (
                      <div>
                        <p
                          style={{
                            marginTop: "10px",
                            fontWeight: "bold",
                          }}
                        >
                          Sources:
                        </p>
                        <a
                          style={{ color: config.theme }}
                          href={message?.source}
                          target="_blank"
                        >
                          {message?.source}
                        </a>
                      </div>
                    )}
                  </div>
                </div>
              ))}
              {loading && (
                <div className="chat-message ai-message">
                  <div className="message-bubble ">
                    <div className="typing-indicator">
                      <span></span>
                      <span></span>
                      <span></span>
>>>>>>> 43aeb164
                    </div>
                  </div>
                )}
                <div ref={messagesEndRef} />
              </div>
            )}

            {/* Input Area */}
            <div className="chat-input-container">
<<<<<<< HEAD
              <div className="input-wrapper">
                <input
                  type="text"
                  className="chat-input"
                  placeholder="Ask me anything..."
                  value={inputValue}
                  onChange={handleInputChange}
                  onKeyPress={handleKeyPress}
                  disabled={loading}
                />
                <button
                  onClick={handleSendMessage}
                  className="chat-send-button"
                  style={{ 
                    background: config.theme || 'linear-gradient(135deg, #2563eb 0%, #60a5fa 100%)' 
                  }}
                  aria-label="Send message"
                  disabled={loading || !inputValue.trim()}
                >
                  <svg 
                    width="20" 
                    height="20" 
                    viewBox="0 0 24 24" 
                    fill="none" 
                    stroke="currentColor" 
                    strokeWidth="2"
                  >
                    <path d="M22 2L11 13M22 2l-7 20-4-9-9-4 20-7z" />
                  </svg>
                </button>
              </div>
            </div>
            
            <span className='watermark'>
              Powered by <span className='askguru-brand'>AskGuru</span>
=======
              <div className="chat-box">
                <textarea
                  className="chat-textarea"
                  placeholder="Type your message..."
                  value={inputValue}
                  onChange={handleInputClick}
                  onKeyPress={handleKeyPress}
                  disabled={loading}
                  rows={1}
                />
                <div className="chat-footer">
                  <button
                    style={{
                      background: config.theme,
                    }}
                    onClick={handleSendMessage}
                    className="chat-send-button"
                    aria-label="Send message"
                    disabled={loading}
                  >
                    {loading ? (
                      <span className="loader"></span>
                    ) : (
                      <svg
                        xmlns="http://www.w3.org/2000/svg"
                        className="w-5 h-5"
                        fill="none"
                        viewBox="0 0 24 24"
                        stroke="white"
                        strokeWidth="2.2"
                      >
                        <path
                          strokeLinecap="round"
                          strokeLinejoin="round"
                          d="M5 12h14M12 5l7 7-7 7"
                        />
                      </svg>
                    )}
                  </button>
                </div>
              </div>
            </div>
            <span className="watermark">
              Powered by{" "}
              <a
                href="https://askguru-six.vercel.app/"
                className="askguru-brand"
              >
                AskGuru
              </a>
>>>>>>> 43aeb164
            </span>
          </div>
        </div>
      )}
    </>
  );
};

export default ChatWidget;<|MERGE_RESOLUTION|>--- conflicted
+++ resolved
@@ -1,13 +1,8 @@
-<<<<<<< HEAD
 import React, { useState, useRef, useEffect } from 'react';
 import ReactMarkdown from 'react-markdown';
 import { Prism as SyntaxHighlighter } from 'react-syntax-highlighter';
 import { vscDarkPlus } from 'react-syntax-highlighter/dist/esm/styles/prism';
 import './chatWidget.css';
-=======
-import React, { useState, useRef, useEffect } from "react";
-import "./chatWidget.css";
->>>>>>> 43aeb164
 
 interface Message {
   text: string;
@@ -31,16 +26,9 @@
 
 const ChatWidget: React.FC<ChatWidgetProps> = ({ config }) => {
   const [isOpen, setIsOpen] = useState<boolean>(false);
-<<<<<<< HEAD
   const [messages, setMessages] = useState<Message[]>([]);
   const [inputValue, setInputValue] = useState<string>('');
   const [showOnboarding, setShowOnboarding] = useState<boolean>(true);
-=======
-  const [messages, setMessages] = useState<Message[]>([
-    { text: "Hello! How can I help you today?", sender: "ai", id: "0" },
-  ]);
-  const [inputValue, setInputValue] = useState<string>("");
->>>>>>> 43aeb164
   const messagesEndRef = useRef<HTMLDivElement>(null);
   const [error, setError] = useState<string | null>(null);
   const [threadId, setThreadId] = useState<string | null>(null);
@@ -55,33 +43,14 @@
     scrollToBottom();
   }, [messages]);
 
-<<<<<<< HEAD
   const handleInputChange = (e: React.ChangeEvent<HTMLInputElement>) => {
-=======
-<<<<<<< HEAD
-  const handleInputClick = (
-    e: React.ChangeEvent<HTMLInputElement | HTMLTextAreaElement>
-  ) => {
-=======
-  const handleInputClick = (e: React.ChangeEvent<HTMLTextAreaElement>) => {
->>>>>>> 47012565c193c8c5bbede67d36108ca8f4addcf5
->>>>>>> 43aeb164
     setInputValue(e.target.value);
     if (error) setError(null);
   };
 
-  const handleSendMessage = async (
-    e:
-      | React.MouseEvent<HTMLButtonElement>
-<<<<<<< HEAD
-      | React.KeyboardEvent<HTMLInputElement | HTMLTextAreaElement>
-=======
-      | React.KeyboardEvent<HTMLInputElement>
-      | React.KeyboardEvent<HTMLTextAreaElement>
->>>>>>> 47012565c193c8c5bbede67d36108ca8f4addcf5
-  ) => {
+  const handleSendMessage = async (e: React.MouseEvent<HTMLButtonElement> | React.KeyboardEvent<HTMLInputElement>) => {
     e.preventDefault();
-    if (inputValue.trim() === "" || loading) return;
+    if (inputValue.trim() === '' || loading) return;
 
     // Hide onboarding after first message
     if (showOnboarding) {
@@ -95,14 +64,8 @@
       id: Date.now().toString(),
     };
 
-<<<<<<< HEAD
     setMessages(prevMessages => [...prevMessages, userMessage]);
     setInputValue('');
-=======
-    // Add user message immediately to UI and clear input
-    setMessages((prevMessages) => [...prevMessages, userMessage]);
-    setInputValue("");
->>>>>>> 43aeb164
     setLoading(true);
     setError(null);
 
@@ -159,12 +122,7 @@
           ? error.message
           : "An unexpected error occurred. Please try again.";
       setError(errorMessage);
-<<<<<<< HEAD
       
-=======
-
-      // Add error message to chat
->>>>>>> 43aeb164
       const errorMsg: Message = {
         sender: "ai",
         text: `Error: ${errorMessage}`,
@@ -176,14 +134,8 @@
     }
   };
 
-  const handleKeyPress = (
-<<<<<<< HEAD
-    e: React.KeyboardEvent<HTMLInputElement | HTMLTextAreaElement>
-=======
-    e: React.KeyboardEvent<HTMLTextAreaElement>
->>>>>>> 47012565c193c8c5bbede67d36108ca8f4addcf5
-  ): void => {
-    if (e.key === "Enter") {
+  const handleKeyPress = (e: React.KeyboardEvent<HTMLInputElement>): void => {
+    if (e.key === 'Enter') {
       handleSendMessage(e);
     }
   };
@@ -199,11 +151,7 @@
         aria-label="Open chat"
       >
         {config.logoImage ? (
-<<<<<<< HEAD
           <img className='widget-logo' src={config.logoImage} alt="Chat" />
-=======
-          <img className="icon-image" src={config.logoImage} />
->>>>>>> 43aeb164
         ) : (
           <span className="chat-widget-text">AG</span>
         )}
@@ -214,41 +162,20 @@
         <div className="chat-modal-overlay" onClick={() => setIsOpen(false)}>
           <div className="chat-modal" onClick={(e) => e.stopPropagation()}>
             {/* Header */}
-<<<<<<< HEAD
             <div 
               style={{ background: config.theme || 'linear-gradient(135deg, #4F46E5 0%, #7C3AED 100%)' }} 
-=======
-            <div
-              style={{
-                background: config.theme,
-              }}
->>>>>>> 43aeb164
               className="chat-header"
             >
               <div className="chat-header-content">
                 <div className="chat-avatar">
                   {config.logoImage ? (
-<<<<<<< HEAD
                     <img className='avatar-image' src={config.logoImage} alt="logo" />
-=======
-                    <img
-                      className="icon-image"
-                      src={config.logoImage}
-                      alt="logo"
-                    />
->>>>>>> 43aeb164
                   ) : (
                     <span className="chat-avatar-text">AG</span>
                   )}
                 </div>
                 <div>
-<<<<<<< HEAD
                   <h3 className="chat-title">{config.botName || "AskGuru"}</h3>
-=======
-                  <h3 className="chat-title">
-                    {config.botName ? `${config.botName}` : "AskGuru"}
-                  </h3>
->>>>>>> 43aeb164
                 </div>
               </div>
               <button
@@ -256,11 +183,7 @@
                 onClick={() => setIsOpen(false)}
                 aria-label="Close chat"
               >
-<<<<<<< HEAD
                 ✕
-=======
-                ×
->>>>>>> 43aeb164
               </button>
             </div>
 
@@ -292,7 +215,6 @@
             )}
 
             {/* Messages Area */}
-<<<<<<< HEAD
             {!showOnboarding && (
               <div className="chat-messages">
                 {messages?.map((message) => (
@@ -354,47 +276,6 @@
                         <span></span>
                         <span></span>
                       </div>
-=======
-            <div className="chat-messages">
-              {messages?.map((message) => (
-                <div
-                  key={message.id}
-                  className={`chat-message ${
-                    message.sender === "user" ? "user-message" : "ai-message"
-                  }`}
-                >
-                  <div className="message-bubble">
-                    {message.text}
-                    {message.source && (
-                      <div>
-                        <p
-                          style={{
-                            marginTop: "10px",
-                            fontWeight: "bold",
-                          }}
-                        >
-                          Sources:
-                        </p>
-                        <a
-                          style={{ color: config.theme }}
-                          href={message?.source}
-                          target="_blank"
-                        >
-                          {message?.source}
-                        </a>
-                      </div>
-                    )}
-                  </div>
-                </div>
-              ))}
-              {loading && (
-                <div className="chat-message ai-message">
-                  <div className="message-bubble ">
-                    <div className="typing-indicator">
-                      <span></span>
-                      <span></span>
-                      <span></span>
->>>>>>> 43aeb164
                     </div>
                   </div>
                 )}
@@ -404,7 +285,6 @@
 
             {/* Input Area */}
             <div className="chat-input-container">
-<<<<<<< HEAD
               <div className="input-wrapper">
                 <input
                   type="text"
@@ -440,58 +320,6 @@
             
             <span className='watermark'>
               Powered by <span className='askguru-brand'>AskGuru</span>
-=======
-              <div className="chat-box">
-                <textarea
-                  className="chat-textarea"
-                  placeholder="Type your message..."
-                  value={inputValue}
-                  onChange={handleInputClick}
-                  onKeyPress={handleKeyPress}
-                  disabled={loading}
-                  rows={1}
-                />
-                <div className="chat-footer">
-                  <button
-                    style={{
-                      background: config.theme,
-                    }}
-                    onClick={handleSendMessage}
-                    className="chat-send-button"
-                    aria-label="Send message"
-                    disabled={loading}
-                  >
-                    {loading ? (
-                      <span className="loader"></span>
-                    ) : (
-                      <svg
-                        xmlns="http://www.w3.org/2000/svg"
-                        className="w-5 h-5"
-                        fill="none"
-                        viewBox="0 0 24 24"
-                        stroke="white"
-                        strokeWidth="2.2"
-                      >
-                        <path
-                          strokeLinecap="round"
-                          strokeLinejoin="round"
-                          d="M5 12h14M12 5l7 7-7 7"
-                        />
-                      </svg>
-                    )}
-                  </button>
-                </div>
-              </div>
-            </div>
-            <span className="watermark">
-              Powered by{" "}
-              <a
-                href="https://askguru-six.vercel.app/"
-                className="askguru-brand"
-              >
-                AskGuru
-              </a>
->>>>>>> 43aeb164
             </span>
           </div>
         </div>
